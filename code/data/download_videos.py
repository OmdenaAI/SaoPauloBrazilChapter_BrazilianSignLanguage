--- conflicted
+++ resolved
@@ -80,11 +80,7 @@
         "fps": cap.get(cv2.CAP_PROP_FPS),
         "width": int(cap.get(cv2.CAP_PROP_FRAME_WIDTH)),
         "height": int(cap.get(cv2.CAP_PROP_FRAME_HEIGHT)),
-<<<<<<< HEAD
-        "duration_sec": int(cap.get(cv2.CAP_PROP_FRAME_COUNT) / cap.get(cv2.CAP_PROP_FPS)) if cap.get(cv2.CAP_PROP_FPS) > 0 else 0
-=======
         "duration_sec": cap.get(cv2.CAP_PROP_FRAME_COUNT) / cap.get(cv2.CAP_PROP_FPS) if cap.get(cv2.CAP_PROP_FPS) > 0 else 0
->>>>>>> 43289315
     }
     
     cap.release()
