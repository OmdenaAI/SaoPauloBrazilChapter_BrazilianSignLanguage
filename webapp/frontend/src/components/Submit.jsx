import { Button, Tooltip } from "@mui/material";
import { useRef } from "react";
import { useTranslationStore } from "@/store/translationStore";
import { keyframes } from "@emotion/react";
import { useMediaQuery } from '@mui/material';
import { getInterpretation } from "@/api/interprete";
import { toast } from "@/lib/toast";
import Loader from "./Loader";

const pulse = keyframes`
  0% {
    box-shadow: 0 0 0 0 rgba(25, 118, 210, 0.7);
  }
  70% {
    box-shadow: 0 0 0 10px rgba(25, 118, 210, 0);
  }
  100% {
    box-shadow: 0 0 0 0 rgba(25, 118, 210, 0);
  }
`;
const SubmitButton = () => {
  const {
    info: { label, video },
    resetVideo,
    loading,
    setResult,
    setLoading,
    resetResult,
  } = useTranslationStore();

  const containerRef = useRef<HTMLDivElement | null>(null);
   const isMobile = useMediaQuery('(max-width:899px)');
  const scrollToBottom = () => {
    isMobile &&
    window.scrollTo({
      top: document.body.scrollHeight,
      behavior: "smooth", // smooth scroll
    });
  };


  const handleSubmit = async () => {
    // Call the interpretation api to
    // interpret the sign language video

    resetResult();
    setLoading(true);
    // Check if the
    if (!video && !label) {
      toast.error(
        "Please select a video file or select one of the sample videos."
      );
      return;
    }
    
    try {
      console.log({video});
      
      const formData = new FormData();

      if (label) {
        formData.append("label", label);
      } else {
        formData.append("file", video);
      }

      const response = await getInterpretation(formData);
      setResult({
        videoUrl: response.data.output_files.skeleton_video,
        label: response.data.prediction.label,
      });

      setLoading(false);
      scrollToBottom();
    } catch (error) {
      console.log({ error });
<<<<<<< HEAD
      toast.error(error.message);
      toast.error("Please select a video with sign language or select one of the sample videos.");
=======
      // Ensure we always pass a string to toast.error
      const errorMessage = error?.response?.data?.detail 
        ? (typeof error.response.data.detail === 'string' ? error.response.data.detail : 'An error occurred. Please try a different video.')
        : (error.message || 'An error occurred..');
      toast.error(errorMessage);
>>>>>>> 9f7e2fc9
      setLoading(false);
    }
  };

  const isDisabled = loading || (!video && !label);
  
  return (
    <Tooltip 
      title={isDisabled && !loading ? "Please select a sample video or upload your own video" : ""}
      arrow
    >
      <span>
        <Button
      ref={containerRef}
      variant="contained"
      onClick={handleSubmit}
      color="primary"
      disabled={loading || (!video && !label)}
      sx={{
        margin: "1rem auto",
        animation: loading ? "none" : `${pulse} 2s 3`,
        width: "100%",
        maxHeight: 50,
        fontSize: "1rem",
      }}
    >
      {loading ? <Loader /> : "Submit"}
    </Button>
      </span>
    </Tooltip>
  );
};

export default SubmitButton;<|MERGE_RESOLUTION|>--- conflicted
+++ resolved
@@ -74,16 +74,11 @@
       scrollToBottom();
     } catch (error) {
       console.log({ error });
-<<<<<<< HEAD
-      toast.error(error.message);
-      toast.error("Please select a video with sign language or select one of the sample videos.");
-=======
       // Ensure we always pass a string to toast.error
       const errorMessage = error?.response?.data?.detail 
         ? (typeof error.response.data.detail === 'string' ? error.response.data.detail : 'An error occurred. Please try a different video.')
         : (error.message || 'An error occurred..');
       toast.error(errorMessage);
->>>>>>> 9f7e2fc9
       setLoading(false);
     }
   };
